"""
A collection of functions which make plots (png files) using matplotlib.
Most of these plots take in (data, other_data, ..., savepath, stats, title).
Where the data args are numpy arrays, savepath is a string, and stats is an
ordered dictionary which maps names to either values, or mean-stdev pairs.

A plot can also take an "outdir" instead of a savepath. If this is the case,
it must return a list of filenames where it saved the figures.
"""
import math
import pandas as pd
import itertools
import warnings
import logging
from collections import Iterable
from os.path import join
from collections import OrderedDict
from sklearn.model_selection import RepeatedKFold
from sklearn.feature_selection import RFECV, RFE

# Ignore the harmless warning about the gelsd driver on mac.
warnings.filterwarnings(action="ignore", module="scipy",
                        message="^internal gelsd")

import numpy as np
from sklearn.metrics import confusion_matrix
from sklearn.model_selection import learning_curve
from sklearn.feature_selection import RFECV # for feature learning curve

import matplotlib
from matplotlib import pyplot as plt
from matplotlib.backends.backend_agg import FigureCanvasAgg as FigureCanvas
from matplotlib.figure import Figure, figaspect
from matplotlib.ticker import MaxNLocator # TODO: used?
from matplotlib.animation import FuncAnimation
from matplotlib.font_manager import FontProperties

from .utils import RFECV_train_test

matplotlib.rc('font', size=18, family='sans-serif') # set all font to bigger
matplotlib.rc('figure', autolayout=True) # turn on autolayout

# adding dpi as a constant global so it can be changed later
DPI = 250

log = logging.getLogger() # only used inside ipynb_maker I guess

# HEADERENDER don't delete this line, it's used by ipynb maker

log = logging.getLogger('mastml') # the real logger

from .ipynb_maker import ipynb_maker # TODO: fix cyclic import
from .metrics import nice_names

def make_train_test_plots(run, path, is_classification, label, groups=None):
    y_train_true, y_train_pred, y_test_true = \
        run['y_train_true'], run['y_train_pred'], run['y_test_true']
    y_test_pred, train_metrics, test_metrics = \
        run['y_test_pred'], run['train_metrics'], run['test_metrics']
    train_groups, test_groups = run['train_groups'], run['test_groups']

    if is_classification:
        title = 'train_confusion_matrix'
        plot_confusion_matrix(y_train_true, y_train_pred,
                              join(path, title+'.png'), train_metrics,
                              title=title)
        title = 'test_confusion_matrix'
        plot_confusion_matrix(y_test_true, y_test_pred,
                              join(path, title+'.png'), test_metrics,
                              title=title)

    else: # is_regression
        plot_predicted_vs_true((y_train_true, y_train_pred, train_metrics, train_groups),
                          (y_test_true,  y_test_pred,  test_metrics, test_groups), 
                          path, label=label)

        title = 'train_residuals_histogram'
        plot_residuals_histogram(y_train_true, y_train_pred,
                                 join(path, title+'.png'), train_metrics,
                                 title=title, label=label)
        title = 'test_residuals_histogram'
        plot_residuals_histogram(y_test_true,  y_test_pred,
                                 join(path, title+'.png'), test_metrics,
                                 title=title, label=label)

### Core plotting utilities:

@ipynb_maker
def plot_confusion_matrix(y_true, y_pred, savepath, stats, normalize=False,
                          title='Confusion matrix', cmap=plt.cm.Blues):
    """
    This function prints and plots the confusion matrix.
    Normalization can be applied by setting `normalize=True`.
    http://scikit-learn.org/stable/auto_examples/model_selection/plot_confusion_matrix.html
    """
    # calculate confusion matrix and lables in correct order
    cm = confusion_matrix(y_true, y_pred)
    #classes = sorted(list(set(y_true).intersection(set(y_pred))))
    classes = sorted(list(set(y_true).union(set(y_pred))))

    fig, ax = make_fig_ax()

    ax.set_title(title)

    # create the colorbar, not really needed but everyones got 'em
    mappable = ax.imshow(cm, interpolation='nearest', cmap=cmap)
    #fig.colorbar(mappable)

    # set x and y ticks to labels
    tick_marks = range(len(classes))
    ax.set_xticks(tick_marks)
    ax.set_xticklabels(classes, rotation='vertical', fontsize=18)

    ax.set_yticks(tick_marks)
    ax.set_yticklabels(classes, rotation='vertical', fontsize=18)

    # draw number in the boxes
    fmt = '.2f' if normalize else 'd'
    thresh = cm.max() / 2.
    for i, j in itertools.product(range(cm.shape[0]), range(cm.shape[1])):
        ax.text(j, i, format(cm[i, j], fmt),
                horizontalalignment="center",
                color="white" if cm[i, j] > thresh else "black")

    # plots the stats
    plot_stats(fig, stats)

    ax.set_ylabel('True label')
    ax.set_xlabel('Predicted label')
<<<<<<< HEAD
    fig.savefig(savepath, dpi=DPI, bbox_inches='tight')
=======
    fig.savefig(savepath, dpi=250, bbox_inches='tight')
>>>>>>> 3f14d5e5

@ipynb_maker
def plot_residuals_histogram(y_true, y_pred, savepath,
                             stats, title='residuals histogram', label='residuals'):

    # make fig and ax, use x_align when placing text so things don't overlap
    x_align = 0.64
    fig, ax = make_fig_ax(x_align=x_align)

    #ax.set_title(title)
    # do the actual plotting
    residuals = y_true - y_pred

    #Output residuals data and stats to spreadsheet
    split = savepath.split('/')
    pathlist = split[0:len(split)-1]
    path = ''
    for p in pathlist:
        if p != '':
            path += '/'+str(p)
    savepath_parse = savepath.split('/')[-1].split('.png')[0]
    pd.DataFrame(residuals).describe().to_csv(path+'/'+savepath_parse+'_'+'residual_statistics.csv')
    pd.DataFrame(residuals).to_csv(path+'/'+savepath_parse+'_'+'residuals.csv')

    #Get num_bins using smarter method
    num_bins = get_histogram_bins(y_df=residuals)
    ax.hist(residuals, bins=num_bins, color='b', edgecolor='k')

    # normal text stuff
    ax.set_xlabel('Value of '+label, fontsize=16)
    ax.set_ylabel('Number of occurences', fontsize=16)

    # make y axis ints, because it is discrete
    #ax.yaxis.set_major_locator(MaxNLocator(integer=True))

    plot_stats(fig, stats, x_align=x_align, y_align=0.90)
    plot_stats(fig, pd.DataFrame(residuals).describe().to_dict()[0], x_align=x_align, y_align=0.60)

<<<<<<< HEAD
    fig.savefig(savepath, dpi=DPI, bbox_inches='tight')
=======
    fig.savefig(savepath, dpi=250, bbox_inches='tight')
>>>>>>> 3f14d5e5

@ipynb_maker
def plot_target_histogram(y_df, savepath, title='target histogram', label='target values'):

    # make fig and ax, use x_align when placing text so things don't overlap
    x_align = 0.70
    fig, ax = make_fig_ax(aspect_ratio=0.5, x_align=x_align)

    #ax.set_title(title)

    #Get num_bins using smarter method
    num_bins = get_histogram_bins(y_df=y_df)

    # do the actual plotting
    ax.hist(y_df, bins=num_bins, color='b', edgecolor='k')#, histtype='stepfilled')

    # normal text stuff
    ax.set_xlabel('Value of '+label, fontsize=16)
    ax.set_ylabel('Number of occurences', fontsize=16)

    # make y axis ints, because it is discrete
    #ax.yaxis.set_major_locator(MaxNLocator(integer=True))


    plot_stats(fig, dict(y_df.describe()), x_align=x_align, y_align=0.90, fontsize=14)
    # Save input data stats to csv
    savepath_parse = savepath.split('target_histogram.png')[0]
    y_df.describe().to_csv(savepath_parse+'/''input_data_statistics.csv')

<<<<<<< HEAD
    fig.savefig(savepath, dpi=DPI, bbox_inches='tight')
=======
    fig.savefig(savepath, dpi=250, bbox_inches='tight')
>>>>>>> 3f14d5e5

@ipynb_maker
def plot_predicted_vs_true(train_quad, test_quad, outdir, label):
    filenames = list()
    y_train_true, y_train_pred, train_metrics, train_groups = train_quad
    y_test_true, y_test_pred, test_metrics, test_groups = test_quad

    # make diagonal line from absolute min to absolute max of any data point
    # using round because Ryan did - but won't that ruin small numbers??? TODO this
    max1 = max(y_train_true.max(), y_train_pred.max(),
               y_test_true.max(), y_test_pred.max())
    min1 = min(y_train_true.min(), y_train_pred.min(),
               y_test_true.min(), y_test_pred.min())


    for y_true, y_pred, stats, groups, title_addon in \
            (train_quad+('train',), test_quad+('test',)):

        # make fig and ax, use x_align when placing text so things don't overlap
        x_align=0.64
        fig, ax = make_fig_ax(x_align=x_align)

        # set tick labels
        # notice that we use the same max and min for all three. Don't
        # calculate those inside the loop, because all the should be on the same scale and axis
        _set_tick_labels(ax, max1, min1)

        # plot diagonal line
        ax.plot([min1, max1], [min1, max1], 'k--', lw=2, zorder=1)

        # do the actual plotting
        if groups is None:
            ax.scatter(y_true, y_pred, color='blue', edgecolors='black', s=100, zorder=2, alpha=0.7)
        else:
            unique_groups = np.unique(np.concatenate((train_groups, test_groups), axis=0))
            log.debug('unique groups: ', list(unique_groups))
            for groupcount, group in enumerate(unique_groups):
                colors = ['blue', 'red', 'green', 'purple', 'orange', 'black', 'yellow']
                shapes = []
                mask = groups == group
                print(y_true[mask], y_pred[mask], sep='\n\n')
                ax.scatter(y_true[mask], y_pred[mask], label=group, color=colors[groupcount], s=100, alpha=0.7)

        # set axis labels
        ax.set_xlabel('True '+label, fontsize=16)
        ax.set_ylabel('Predicted '+label, fontsize=16)

        plot_stats(fig, stats, x_align=x_align, y_align=0.90)

        filename = 'predicted_vs_true_'+ title_addon + '.png'
        filenames.append(filename)
<<<<<<< HEAD
        fig.savefig(join(outdir, filename), dpi=DPI, bbox_inches='tight')
=======
        fig.savefig(join(outdir, filename), dpi=250, bbox_inches='tight')
>>>>>>> 3f14d5e5

    return filenames

def plot_scatter(x, y, savepath, groups=None, xlabel='x', ylabel='y', label='target data'):
    # Set image aspect ratio:
    fig, ax = make_fig_ax()

    # set tick labels
    max_tick_x = max(x)
    min_tick_x = min(x)

    divisor_y = get_divisor(max(y), min(y))
    max_tick_y = round_up(max(y), divisor_y)
    min_tick_y = round_down(min(y), divisor_y)
    _set_tick_labels_different(ax, max_tick_x, min_tick_x, max_tick_y, min_tick_y)

    if groups is None:
        ax.scatter(x, y, c='b', edgecolor='darkblue', zorder=2, s=100, alpha=0.7)
    else:
        for groupcount, group in enumerate(np.unique(groups)):
            colors = ['blue', 'red', 'green', 'purple', 'orange', 'black', 'yellow']
            shapes = []
            mask = groups == group
            ax.scatter(x[mask], y[mask], label=group, color=colors[groupcount], s=100, alpha=0.7)

    ax.set_xlabel(xlabel, fontsize=16)
    ax.set_ylabel('Value of '+label, fontsize=16)
<<<<<<< HEAD
    fig.savefig(savepath, dpi=DPI, bbox_inches='tight')
=======
    fig.savefig(savepath, dpi=250, bbox_inches='tight')
>>>>>>> 3f14d5e5

@ipynb_maker
def plot_best_worst_split(y_true, best_run, worst_run, savepath,
                          title='Best Worst Overlay', label='target_value'):

    # make fig and ax, use x_align when placing text so things don't overlap
    x_align = 0.64
    fig, ax = make_fig_ax(x_align=x_align)

    maxx = max(y_true) # TODO is round the right thing here?
    minn = min(y_true)
    ax.plot([minn, maxx], [minn, maxx], 'k--', lw=2, zorder=1)

    # set tick labels
    _set_tick_labels(ax, maxx, minn)

    # do the actual plotting
    ax.scatter(best_run['y_test_true'],  best_run['y_test_pred'],  c='red',
               alpha=0.7, label='best',  edgecolor='darkred',  zorder=2, s=100)
    ax.scatter(worst_run['y_test_true'], worst_run['y_test_pred'], c='blue',
               alpha=0.7, label='worst', edgecolor='darkblue', zorder=3, s=80)

    # set axis labels
    ax.set_xlabel('True '+label, fontsize=16)
    ax.set_ylabel('Predicted '+label, fontsize=16)

    #font_dict = {'size'   : 10, 'family' : 'sans-serif'}

    # Duplicate the stats dicts with an additional label
    best_stats = OrderedDict([('Best Run', None)])
    best_stats.update(best_run['test_metrics'])
    worst_stats = OrderedDict([('worst Run', None)])
    worst_stats.update(worst_run['test_metrics'])

    plot_stats(fig, best_stats, x_align=x_align, y_align=0.90)
    plot_stats(fig, worst_stats, x_align=x_align, y_align=0.60)

<<<<<<< HEAD
    fig.savefig(savepath, dpi=DPI, bbox_inches='tight')
=======
    fig.savefig(savepath, dpi=250, bbox_inches='tight')
>>>>>>> 3f14d5e5

@ipynb_maker
def plot_best_worst_per_point(y_true, y_pred_list, savepath, metrics_dict,
                              avg_stats, title='best worst per point', label='target_value'):
    worsts = []
    bests = []
    new_y_true = []
    for yt, y_pred in zip(y_true, y_pred_list):
        if len(y_pred) == 0 or np.nan in y_pred_list or yt == np.nan:
            continue
        worsts.append(max(y_pred, key=lambda yp: abs(yp-yt)))
        bests.append( min(y_pred, key=lambda yp: abs(yp-yt)))
        new_y_true.append(yt)

    worst_stats = OrderedDict([('Worst combined:', None)])
    best_stats = OrderedDict([('Best combined:', None)])
    for name, (_, func) in metrics_dict.items():
        worst_stats[name] = func(new_y_true, worsts)
        best_stats[name] = func(new_y_true, bests)

    # make fig and ax, use x_align when placing text so things don't overlap
    x_align = 15.5/24 #mmm yum
    fig, ax = make_fig_ax(x_align=x_align)

    # gather max and min
    all_vals = [val for val in worsts+bests if val is not None]
    max1 = max(all_vals)
    min1 = min(all_vals)

    # draw dashed horizontal line
    ax.plot([min1, max1], [min1, max1], 'k--', lw=2, zorder=1)

    # set axis labels
    ax.set_xlabel('True '+label, fontsize=16)
    ax.set_ylabel('Predicted '+label, fontsize=16)

    # set tick labels
    maxx = max((max(bests), max(worsts), max(new_y_true)))
    minn = min((min(bests), min(worsts), min(new_y_true)))
    _set_tick_labels(ax, maxx, minn)

    make_axis_same(ax, max1, min1)

    ax.scatter(new_y_true, bests,  c='red',  alpha=0.7, label='best',
               edgecolor='darkred',  zorder=2, s=100)
    ax.scatter(new_y_true, worsts, c='blue', alpha=0.7, label='worst',
               edgecolor='darkblue', zorder=3, s=80)

    plot_stats(fig, avg_stats, x_align=x_align, y_align=0.51, fontsize=10)
    plot_stats(fig, worst_stats, x_align=x_align, y_align=0.73, fontsize=10)
    plot_stats(fig, best_stats, x_align=x_align, y_align=0.95, fontsize=10)
<<<<<<< HEAD
    fig.savefig(savepath, dpi=DPI, bbox_inches='tight')
=======
    fig.savefig(savepath, dpi=250, bbox_inches='tight')
>>>>>>> 3f14d5e5

@ipynb_maker
def plot_predicted_vs_true_bars(y_true, y_pred_list, avg_stats,
                                savepath, title='best worst with bars', label='target_value'):
    " EVERYTHING MUST BE ARRAYS DONT GIVE ME DEM DF "
    means = [nice_mean(y_pred) for y_pred in y_pred_list]
    standard_error_means = [nice_std(y_pred)/np.sqrt(len(y_pred))
                            for y_pred in y_pred_list]
    standard_errors = [nice_std(y_pred) for y_pred in y_pred_list]
    
    # make fig and ax, use x_align when placing text so things don't overlap
    x_align = 0.64
    fig, ax = make_fig_ax(x_align=x_align)

    # gather max and min
    max1 = max(np.nanmax(y_true), np.nanmax(means))
    min1 = min(np.nanmin(y_true), np.nanmin(means))

    # draw dashed horizontal line
    ax.plot([min1, max1], [min1, max1], 'k--', lw=2, zorder=1)

    # set axis labels
    ax.set_xlabel('True '+label, fontsize=16)
    ax.set_ylabel('Predicted '+label, fontsize=16)

    # set tick labels
    maxx = max((max(means), max(y_true)))
    minn = min((min(means), min(y_true)))
    _set_tick_labels(ax, maxx, minn)

    ax.errorbar(y_true, means, yerr=standard_errors, fmt='o', markerfacecolor='blue', markeredgecolor='black', markersize=10,
                alpha=0.7, capsize=3)

    plot_stats(fig, avg_stats, x_align=x_align, y_align=0.90)
<<<<<<< HEAD
    fig.savefig(savepath, dpi=DPI, bbox_inches='tight')
=======
    fig.savefig(savepath, dpi=250, bbox_inches='tight')
>>>>>>> 3f14d5e5

def plot_1d_heatmap(xs, heats, savepath, xlabel='x', heatlabel='heats'):
    fig, ax = make_fig_ax()
    ax.bar(xs, heats)
    ax.set_xlabel(xlabel)
    ax.set_ylabel(heatlabel)
<<<<<<< HEAD
    fig.savefig(savepath, dpi=DPI, bbox_inches='tight')
=======
    fig.savefig(savepath, dpi=250, bbox_inches='tight')
>>>>>>> 3f14d5e5


def plot_2d_heatmap(xs, ys, heats, savepath,
                    xlabel='x', ylabel='y', heatlabel='heat'):
    fig, ax = make_fig_ax()
    scat = ax.scatter(xs, ys, c=heats) # marker='o', lw=0, s=20, cmap=cm.plasma
    ax.set_xlabel(xlabel)
    ax.set_ylabel(ylabel)
    cb = fig.colorbar(scat)
    cb.set_label(heatlabel)
<<<<<<< HEAD
    fig.savefig(savepath, dpi=DPI, bbox_inches='tight')
=======
    fig.savefig(savepath, dpi=250, bbox_inches='tight')
>>>>>>> 3f14d5e5

def plot_3d_heatmap(xs, ys, zs, heats, savepath,
                    xlabel='x', ylabel='y', zlabel='z', heatlabel='heat'):
    # this import has side effects, needed for 3d plots:
    from mpl_toolkits.mplot3d import Axes3D
    # Set image aspect ratio:
    # (eeds to be wide enough or plot will shrink really skinny)
    w, h = figaspect(0.6)
    fig = Figure(figsize=(w,h))
    FigureCanvas(fig) # modifies fig in place
    ax = fig.add_subplot(111, projection='3d')

    scat = ax.scatter(xs, ys, zs, c=heats)
    ax.set_xlabel(xlabel)
    ax.set_ylabel(ylabel)
    ax.set_zlabel(zlabel)
    cb = fig.colorbar(scat)
    cb.set_label(heatlabel)

    fig.savefig(savepath, dpi=DPI, bbox_inches='tight')

    def animate(i):
        ax.view_init(elev=10., azim=i)
        return [fig]
    anim = FuncAnimation(fig, animate, frames=range(0,90,5), blit=True)
    #anim.save(savepath+'.mp4', fps=5, extra_args=['-vcodec', 'libx264'])
    anim.save(savepath+'.gif', fps=5, dpi=80, writer='imagemagick')

def plot_sample_learning_curve(model, X, y, scoring, savepath='data_learning_curve.png'):

    train_sizes = np.linspace(0.1, 1.0, 20)
    train_sizes, train_scores, valid_scores = learning_curve(model, X, y, train_sizes=train_sizes, scoring=scoring,
                                                             cv=RepeatedKFold(n_splits=5, n_repeats=5))
    mean_train_scores = np.mean(train_scores, axis=1)
    mean_test_scores = np.mean(valid_scores, axis=1)
    train_scores_stdev = np.std(train_scores, axis=1)
    test_scores_stdev = np.std(valid_scores, axis=1)

    # Set image aspect ratio (do custom for learning curve):
    w, h = figaspect(0.75)
    fig = Figure(figsize=(w,h))
    FigureCanvas(fig)
    gs = plt.GridSpec(1, 1)
    ax = fig.add_subplot(gs[0:, 0:])

    # set tick labels
    max_x = max(train_sizes)
    min_x = min(train_sizes)
    # TODO there's a better way
    max_y = max(max(mean_train_scores),max(mean_train_scores+train_scores_stdev),max(mean_train_scores-train_scores_stdev),
                     max(mean_test_scores),max(mean_test_scores+test_scores_stdev),max(mean_test_scores-test_scores_stdev))
    min_y = min(min(mean_train_scores),min(mean_train_scores+train_scores_stdev),min(mean_train_scores-train_scores_stdev),
                     min(mean_test_scores),min(mean_test_scores+test_scores_stdev),min(mean_test_scores-test_scores_stdev))
    _set_tick_labels_different_2(ax, max_x, min_x, max_y, min_y)


    # plot and collect handles h1 and h2 for making legend
    h1 = ax.plot(train_sizes, mean_train_scores, '-o', color='blue', markersize=10, alpha=0.7)[0]
    ax.fill_between(train_sizes, mean_train_scores-train_scores_stdev, mean_train_scores+train_scores_stdev,
                     alpha=0.1, color='blue')
    h2 = ax.plot(train_sizes, mean_test_scores, '-o', color='red', markersize=10, alpha=0.7)[0]
    ax.fill_between(train_sizes, mean_test_scores-test_scores_stdev, mean_test_scores+test_scores_stdev,
                     alpha=0.1, color='red')
    ax.legend([h1, h2], ['train score', 'test score'], loc='lower right', fontsize=12)
    ax.set_xlabel('Number of data points', fontsize=16)
    scoring_name = scoring._score_func.__name__
    scoring_name_nice = ''
    for s in scoring_name.split('_'):
        scoring_name_nice += s + ' '
    ax.set_ylabel(scoring_name_nice, fontsize=16)
<<<<<<< HEAD
    fig.savefig(savepath, dpi=DPI, bbox_inches='tight')
=======
    fig.savefig(savepath, dpi=250, bbox_inches='tight')
>>>>>>> 3f14d5e5

def plot_feature_learning_curve(model, X, y, scoring=None, savepath='feature_learning_curve.png'):
    X = np.array(X)
    y = np.array(y).reshape(-1, 1)

    # Need to revisit how the averaging stats are done over CV steps
    train_means = list()
    train_stds = list()
    test_means = list()
    test_stds = list()
    num_features = X.shape[1]
    feature_list = [f+1 for f in range(num_features)]
    for feature in range(num_features):
        rfe = RFE(estimator=model, n_features_to_select=feature+1, step=1)
        Xnew = rfe.fit_transform(X,y)
        Xnew = pd.DataFrame(Xnew)
        ranking_list = list(rfe.ranking_)
        top_features = list()
        for i, ranking in enumerate(ranking_list):
            if ranking == 1:
                top_features.append(i)
        # Lame transform here but it works
        df_dict = dict()
        for feature in top_features:
            df_dict[feature] = Xnew[feature]
        Xnew = pd.DataFrame(df_dict)
        Xnew = np.array(Xnew)
        # Now do KFoldCV on model containing feature number of features
        rkf = RepeatedKFold(n_splits=5, n_repeats=5)
        cv_number=1
        train_scores = dict()
        test_scores = dict()
        for trains, tests in rkf.split(Xnew, y):
            model = model.fit(Xnew[trains], y[trains])
            train_vals = model.predict(Xnew[trains])
            test_vals = model.predict(Xnew[tests])
            train_scores[cv_number] = scoring._score_func(train_vals, y[trains])
            test_scores[cv_number] = scoring._score_func(test_vals, y[tests])
            cv_number += 1
        train_means.append(np.mean(list(train_scores.values())))
        train_stds.append(np.std(list(train_scores.values())))
        test_means.append(np.mean(list(test_scores.values())))
        test_stds.append(np.std(list(test_scores.values())))    

    #try:
    #    rfe = RFECV(estimator=model, step=1, cv=RepeatedKFold(n_splits=5, n_repeats=5), scoring=scoring)
    #    rfe = rfe.fit(X, y)
    #except AttributeError:
    #    print('Feature learning curve is made using recursive feature elimination, which requires a sklearn model with'
    #          'either a coef_ or feature_importances_ attribute. For regression tasks, use one of: LinearRegression, SVR,'
    #          'Lasso, or RandomForestRegressor')

    # Set image aspect ratio (do custom for learning curve):
    w, h = figaspect(0.75)
    fig = Figure(figsize=(w,h))
    FigureCanvas(fig)
    gs = plt.GridSpec(1, 1)
    ax = fig.add_subplot(gs[0:, 0:])

    max_x = max(feature_list)
    min_x = min(feature_list)
    max_y = round(max(max(train_means),max(np.array(train_means)-np.array(train_stds)),max(np.array(train_means)+np.array(train_stds)),
                     max(test_means),max(np.array(test_means)-np.array(test_stds)),max(np.array(test_means)+np.array(test_stds))))
    min_y = round(min(min(train_means),min(np.array(train_means)-np.array(train_stds)),min(np.array(train_means)+np.array(train_stds)),
                      min(test_means),min(np.array(test_means)-np.array(test_stds)),min(np.array(test_means)+np.array(test_stds))))
    _set_tick_labels_different_2(ax, max_x, min_x, max_y, min_y)
    ax.set_xlabel('Number of features selected', fontsize=16)
    scoring_name = scoring._score_func.__name__
    scoring_name_nice = ''
    for s in scoring_name.split('_'):
        scoring_name_nice += s + ' '
    ax.set_ylabel(scoring_name_nice, fontsize=16)

    """
    features = range(len(rfe.grid_scores_))
    scores = rfe.grid_scores_    
    """

    #h1 = ax.plot(features, scores, '-o', color='blue', markersize=10, alpha=0.7)[0]

    h1 = ax.plot(feature_list, train_means, '-o', color='blue', markersize=10, alpha=0.7)[0]
    ax.fill_between(feature_list, np.array(train_means)-np.array(train_stds), np.array(train_means)+np.array(train_stds),
                    alpha=0.1, color='blue')
    h2 = ax.plot(feature_list, test_means, '-o', color='red', markersize=10, alpha=0.7)[0]
    ax.fill_between(feature_list, np.array(test_means)-np.array(test_stds), np.array(test_means)+np.array(test_stds),
                    alpha=0.1, color='red')
    ax.legend([h1, h2], ['train score', 'test score'], loc='lower right', fontsize=12)

    #ax.legend([h1], ['test score'], loc='upper right', fontsize=12)
<<<<<<< HEAD
    fig.savefig(savepath, dpi=DPI, bbox_to_inches='tight')
=======
    fig.savefig(savepath, dpi=250, bbox_inches='tight')
>>>>>>> 3f14d5e5

### Helpers:

def get_histogram_bins(y_df):
    bin_dividers = np.linspace(y_df.shape[0], 0.05*y_df.shape[0], y_df.shape[0])
    bin_list = list()
    try:
        for divider in bin_dividers:
            if divider == 0:
                continue
            bins = int((y_df.shape[0])/divider)
            if bins < y_df.shape[0]/2:
                bin_list.append(bins)
    except:
        num_bins = 10
    if len(bin_list) > 0:
        num_bins = max(bin_list)
    else:
        num_bins = 10
    return num_bins

def stat_to_string(name, value):
    " Stringifies the name value pair for display within a plot "
    if name in nice_names:
        name = nice_names[name]
    else:
        name = name.replace('_', ' ')

    # has a name only
    if not value:
        return name
    # has a mean and std
    if isinstance(value, tuple):
        mean, std = value
        return f'{name}:' + '\n\t' + f'{mean:.3f}' + r'$\pm$' + f'{std:.3f}'
    # has a name and value only
    if isinstance(value, int) or (isinstance(value, float) and value%1 == 0):
        return f'{name}: {int(value)}'
    if isinstance(value, float):
        return f'{name}: {value:.3f}'
    return f'{name}: {value}' # probably a string

def plot_stats(fig, stats, x_align=0.65, y_align=0.90, font_dict=dict(), fontsize=14):
    """
    Print stats onto the image
    Goes off screen if they are too long or too many in number
    """

    stat_str = '\n'.join(stat_to_string(name, value)
                           for name,value in stats.items())

    fig.text(x_align, y_align, stat_str,
             verticalalignment='top', wrap=True, fontdict=font_dict, fontproperties=FontProperties(size=fontsize))

def make_fig_ax(aspect_ratio=0.5, x_align=0.65):
    """
    Using Object Oriented interface from
    https://matplotlib.org/gallery/api/agg_oo_sgskip.html
    """
    # Set image aspect ratio:
    w, h = figaspect(aspect_ratio)
    fig = Figure(figsize=(w,h))
    FigureCanvas(fig)

    # Set custom positioning, see this guide for more details:
    # https://python4astronomers.github.io/plotting/advanced.html
    left   = 0.10
    bottom = 0.15
    right  = 0.01
    top    = 0.05
    width = x_align - left - right
    height = 1 - bottom - top
    ax = fig.add_axes((left, bottom, width, height), frameon=True)
    fig.set_tight_layout(False)
    
    return fig, ax

def make_fig_ax_square(aspect='equal', aspect_ratio=1):
    """
    Using Object Oriented interface from
    https://matplotlib.org/gallery/api/agg_oo_sgskip.html
    """
    # Set image aspect ratio:
    w, h = figaspect(aspect_ratio)
    fig = Figure(figsize=(w,h))
    FigureCanvas(fig)
    ax = fig.add_subplot(111, aspect=aspect)

    return fig, ax

def make_axis_same(ax, max1, min1):
    # fix up dem axis
    if max1 - min1 > 5:
        step = (int(max1) - int(min1)) // 3
        ticks = range(int(min1), int(max1)+step, step)
    else:
        ticks = np.linspace(min1, max1, 5)
    ax.set_xticks(ticks)
    ax.set_yticks(ticks)

def nice_mean(ls):
    " Returns NaN for empty list "
    if len(ls) > 0:
        return np.mean(ls)
    return np.nan

def nice_std(ls):
    " Returns NaN for empty list "
    if len(ls) > 0:
        return np.std(ls)
    return np.nan

def round_down(num, divisor):
    return num - (num%divisor)

def round_up(num, divisor):
    return float(math.ceil(num / divisor)) * divisor

def get_divisor(high, low):
    delta = high-low
    divisor = 10
    if delta > 1000:
        divisor = 100
    if delta < 1000:
        if delta > 100:
            divisor = 10
        if delta < 100:
            if delta > 10:
                divisor = 1
            if delta < 10:
                if delta > 1:
                    divisor = 0.1
                if delta < 1:
                    if delta > 0.01:
                        divisor = 0.001
                else:
                    divisor = 0.001
    return divisor


# Credit: https://www.linkedin.com/pulse/ask-recursion-during-coding-interviews-identify-good-talent-veteanu/
# not used yet, should be used to refactor some of the min and max bits
def recursive_max(array):
    return max(
        max_number(e) if isinstance(e, Iterable) else e
        for e in array
    )

def recursive_min(array):
    return min(
        max_number(e) if isinstance(e, Iterable) else e
        for e in array
    )

def _set_tick_labels(ax, maxx, minn):
    divisor = get_divisor(maxx, minn)
    max_tick = round_up(maxx, divisor)
    min_tick = round_down(minn, divisor)
    tickvals = np.linspace(min_tick, max_tick, num=5)
    tickvals = [int(val) for val in tickvals]
    ax.set_xticks(ticks=tickvals)
    ax.set_yticks(ticks=tickvals)
    ticklabels = [str(tick) for tick in tickvals]
    ax.set_xticklabels(labels=ticklabels, fontsize=14)
    ax.set_yticklabels(labels=ticklabels, fontsize=14)


def _set_tick_labels_different(ax, max_tick_x, min_tick_x, max_tick_y, min_tick_y):
    " Use this when X and y are over completely diffent ranges. "
    tickvals_x = np.linspace(min_tick_x, max_tick_x, num=5)
    tickvals_x = [round(float(val),1) for val in tickvals_x]

    tickvals_y = np.linspace(min_tick_y, max_tick_y, num=5)
    tickvals_y = [round(float(val),1) for val in tickvals_y]

    ax.set_xticks(ticks=tickvals_x)
    ax.set_yticks(ticks=tickvals_y)

    ticklabels_x = [str(tick) for tick in tickvals_x]
    ticklabels_y = [str(tick) for tick in tickvals_y]

    ax.set_xticklabels(labels=ticklabels_x, fontsize=14)
    ax.set_yticklabels(labels=ticklabels_y, fontsize=14)

# TODO combine with the above. They should be the same thing
# but someone let them diverge because they didn't want to refactor
def _set_tick_labels_different_2(ax, max_x, min_x, max_y, min_y):
    " not suyre how this is different from the above"
    divisor_y = get_divisor(max_y, min_y)
    divisor_x = get_divisor(max_x, min_x)
    max_tick_y = round_up(max_y, divisor_y)
    min_tick_y = round_down(min_y, divisor_y)
    max_tick_x = round_up(max_x, divisor_x)
    min_tick_x = round_down(min_x, divisor_x)
    tickvals_y = np.linspace(min_tick_y, max_tick_y, num=5)
    tickvals_y = [float(val) for val in tickvals_y]
    tickvals_x = np.linspace(min_tick_x, max_tick_x, num=5)
    tickvals_x = [int(val) for val in tickvals_x]
    ax.set_xticks(ticks=tickvals_x)
    ax.set_yticks(ticks=tickvals_y)
    ticklabels_y = [str(tick) for tick in tickvals_y]
    ticklabels_x = [str(tick) for tick in tickvals_x]
    ax.set_xticklabels(labels=ticklabels_x, fontsize=14)
    ax.set_yticklabels(labels=ticklabels_y, fontsize=14)<|MERGE_RESOLUTION|>--- conflicted
+++ resolved
@@ -127,11 +127,7 @@
 
     ax.set_ylabel('True label')
     ax.set_xlabel('Predicted label')
-<<<<<<< HEAD
-    fig.savefig(savepath, dpi=DPI, bbox_inches='tight')
-=======
-    fig.savefig(savepath, dpi=250, bbox_inches='tight')
->>>>>>> 3f14d5e5
+    fig.savefig(savepath, dpi=DPI, bbox_inches='tight')
 
 @ipynb_maker
 def plot_residuals_histogram(y_true, y_pred, savepath,
@@ -170,11 +166,7 @@
     plot_stats(fig, stats, x_align=x_align, y_align=0.90)
     plot_stats(fig, pd.DataFrame(residuals).describe().to_dict()[0], x_align=x_align, y_align=0.60)
 
-<<<<<<< HEAD
-    fig.savefig(savepath, dpi=DPI, bbox_inches='tight')
-=======
-    fig.savefig(savepath, dpi=250, bbox_inches='tight')
->>>>>>> 3f14d5e5
+    fig.savefig(savepath, dpi=DPI, bbox_inches='tight')
 
 @ipynb_maker
 def plot_target_histogram(y_df, savepath, title='target histogram', label='target values'):
@@ -204,11 +196,7 @@
     savepath_parse = savepath.split('target_histogram.png')[0]
     y_df.describe().to_csv(savepath_parse+'/''input_data_statistics.csv')
 
-<<<<<<< HEAD
-    fig.savefig(savepath, dpi=DPI, bbox_inches='tight')
-=======
-    fig.savefig(savepath, dpi=250, bbox_inches='tight')
->>>>>>> 3f14d5e5
+    fig.savefig(savepath, dpi=DPI, bbox_inches='tight')
 
 @ipynb_maker
 def plot_predicted_vs_true(train_quad, test_quad, outdir, label):
@@ -260,11 +248,7 @@
 
         filename = 'predicted_vs_true_'+ title_addon + '.png'
         filenames.append(filename)
-<<<<<<< HEAD
         fig.savefig(join(outdir, filename), dpi=DPI, bbox_inches='tight')
-=======
-        fig.savefig(join(outdir, filename), dpi=250, bbox_inches='tight')
->>>>>>> 3f14d5e5
 
     return filenames
 
@@ -292,11 +276,7 @@
 
     ax.set_xlabel(xlabel, fontsize=16)
     ax.set_ylabel('Value of '+label, fontsize=16)
-<<<<<<< HEAD
-    fig.savefig(savepath, dpi=DPI, bbox_inches='tight')
-=======
-    fig.savefig(savepath, dpi=250, bbox_inches='tight')
->>>>>>> 3f14d5e5
+    fig.savefig(savepath, dpi=DPI, bbox_inches='tight')
 
 @ipynb_maker
 def plot_best_worst_split(y_true, best_run, worst_run, savepath,
@@ -334,11 +314,7 @@
     plot_stats(fig, best_stats, x_align=x_align, y_align=0.90)
     plot_stats(fig, worst_stats, x_align=x_align, y_align=0.60)
 
-<<<<<<< HEAD
-    fig.savefig(savepath, dpi=DPI, bbox_inches='tight')
-=======
-    fig.savefig(savepath, dpi=250, bbox_inches='tight')
->>>>>>> 3f14d5e5
+    fig.savefig(savepath, dpi=DPI, bbox_inches='tight')
 
 @ipynb_maker
 def plot_best_worst_per_point(y_true, y_pred_list, savepath, metrics_dict,
@@ -390,11 +366,8 @@
     plot_stats(fig, avg_stats, x_align=x_align, y_align=0.51, fontsize=10)
     plot_stats(fig, worst_stats, x_align=x_align, y_align=0.73, fontsize=10)
     plot_stats(fig, best_stats, x_align=x_align, y_align=0.95, fontsize=10)
-<<<<<<< HEAD
-    fig.savefig(savepath, dpi=DPI, bbox_inches='tight')
-=======
-    fig.savefig(savepath, dpi=250, bbox_inches='tight')
->>>>>>> 3f14d5e5
+
+    fig.savefig(savepath, dpi=DPI, bbox_inches='tight')
 
 @ipynb_maker
 def plot_predicted_vs_true_bars(y_true, y_pred_list, avg_stats,
@@ -429,22 +402,16 @@
                 alpha=0.7, capsize=3)
 
     plot_stats(fig, avg_stats, x_align=x_align, y_align=0.90)
-<<<<<<< HEAD
-    fig.savefig(savepath, dpi=DPI, bbox_inches='tight')
-=======
-    fig.savefig(savepath, dpi=250, bbox_inches='tight')
->>>>>>> 3f14d5e5
+
+    fig.savefig(savepath, dpi=DPI, bbox_inches='tight')
 
 def plot_1d_heatmap(xs, heats, savepath, xlabel='x', heatlabel='heats'):
     fig, ax = make_fig_ax()
     ax.bar(xs, heats)
     ax.set_xlabel(xlabel)
     ax.set_ylabel(heatlabel)
-<<<<<<< HEAD
-    fig.savefig(savepath, dpi=DPI, bbox_inches='tight')
-=======
-    fig.savefig(savepath, dpi=250, bbox_inches='tight')
->>>>>>> 3f14d5e5
+
+    fig.savefig(savepath, dpi=DPI, bbox_inches='tight')
 
 
 def plot_2d_heatmap(xs, ys, heats, savepath,
@@ -455,11 +422,8 @@
     ax.set_ylabel(ylabel)
     cb = fig.colorbar(scat)
     cb.set_label(heatlabel)
-<<<<<<< HEAD
-    fig.savefig(savepath, dpi=DPI, bbox_inches='tight')
-=======
-    fig.savefig(savepath, dpi=250, bbox_inches='tight')
->>>>>>> 3f14d5e5
+
+    fig.savefig(savepath, dpi=DPI, bbox_inches='tight')
 
 def plot_3d_heatmap(xs, ys, zs, heats, savepath,
                     xlabel='x', ylabel='y', zlabel='z', heatlabel='heat'):
@@ -530,11 +494,8 @@
     for s in scoring_name.split('_'):
         scoring_name_nice += s + ' '
     ax.set_ylabel(scoring_name_nice, fontsize=16)
-<<<<<<< HEAD
-    fig.savefig(savepath, dpi=DPI, bbox_inches='tight')
-=======
-    fig.savefig(savepath, dpi=250, bbox_inches='tight')
->>>>>>> 3f14d5e5
+
+    fig.savefig(savepath, dpi=DPI, bbox_inches='tight')
 
 def plot_feature_learning_curve(model, X, y, scoring=None, savepath='feature_learning_curve.png'):
     X = np.array(X)
@@ -624,11 +585,8 @@
     ax.legend([h1, h2], ['train score', 'test score'], loc='lower right', fontsize=12)
 
     #ax.legend([h1], ['test score'], loc='upper right', fontsize=12)
-<<<<<<< HEAD
+
     fig.savefig(savepath, dpi=DPI, bbox_to_inches='tight')
-=======
-    fig.savefig(savepath, dpi=250, bbox_inches='tight')
->>>>>>> 3f14d5e5
 
 ### Helpers:
 
