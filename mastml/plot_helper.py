"""
A collection of functions which make plots (png files) using matplotlib.
Most of these plots take in (data, other_data, ..., savepath, stats, title).
Where the data args are numpy arrays, savepath is a string, and stats is an
ordered dictionary which maps names to either values, or mean-stdev pairs.

A plot can also take an "outdir" instead of a savepath. If this is the case,
it must return a list of filenames where it saved the figures.
"""
import math
import pandas as pd
import itertools
import warnings
import logging
from collections import Iterable
from os.path import join
from collections import OrderedDict
from sklearn.model_selection import RepeatedKFold
from sklearn.feature_selection import RFECV, RFE

# Ignore the harmless warning about the gelsd driver on mac.
warnings.filterwarnings(action="ignore", module="scipy",
                        message="^internal gelsd")

import numpy as np
from sklearn.metrics import confusion_matrix
from sklearn.model_selection import learning_curve
from sklearn.feature_selection import RFECV # for feature learning curve

import matplotlib
from matplotlib import pyplot as plt
from matplotlib.backends.backend_agg import FigureCanvasAgg as FigureCanvas
from matplotlib.figure import Figure, figaspect
from matplotlib.ticker import MaxNLocator # TODO: used?
from matplotlib.animation import FuncAnimation
from matplotlib.font_manager import FontProperties

from .utils import RFECV_train_test
from .utils import nice_range # TODO include this in ipynb_helper

matplotlib.rc('font', size=18, family='sans-serif') # set all font to bigger
matplotlib.rc('figure', autolayout=True) # turn on autolayout

# adding dpi as a constant global so it can be changed later
DPI = 250

log = logging.getLogger() # only used inside ipynb_maker I guess

# HEADERENDER don't delete this line, it's used by ipynb maker

log = logging.getLogger('mastml') # the real logger

from .ipynb_maker import ipynb_maker # TODO: fix cyclic import
from .metrics import nice_names

def make_train_test_plots(run, path, is_classification, label, groups=None):
    y_train_true, y_train_pred, y_test_true = \
        run['y_train_true'], run['y_train_pred'], run['y_test_true']
    y_test_pred, train_metrics, test_metrics = \
        run['y_test_pred'], run['train_metrics'], run['test_metrics']
    train_groups, test_groups = run['train_groups'], run['test_groups']

    if is_classification:
        title = 'train_confusion_matrix'
        plot_confusion_matrix(y_train_true, y_train_pred,
                              join(path, title+'.png'), train_metrics,
                              title=title)
        title = 'test_confusion_matrix'
        plot_confusion_matrix(y_test_true, y_test_pred,
                              join(path, title+'.png'), test_metrics,
                              title=title)

    else: # is_regression
        plot_predicted_vs_true((y_train_true, y_train_pred, train_metrics, train_groups),
                          (y_test_true,  y_test_pred,  test_metrics, test_groups), 
                          path, label=label)

        title = 'train_residuals_histogram'
        plot_residuals_histogram(y_train_true, y_train_pred,
                                 join(path, title+'.png'), train_metrics,
                                 title=title, label=label)
        title = 'test_residuals_histogram'
        plot_residuals_histogram(y_test_true,  y_test_pred,
                                 join(path, title+'.png'), test_metrics,
                                 title=title, label=label)

### Core plotting utilities:

@ipynb_maker
def plot_confusion_matrix(y_true, y_pred, savepath, stats, normalize=False,
                          title='Confusion matrix', cmap=plt.cm.Blues):
    """
    This function prints and plots the confusion matrix.
    Normalization can be applied by setting `normalize=True`.
    http://scikit-learn.org/stable/auto_examples/model_selection/plot_confusion_matrix.html
    """
    # calculate confusion matrix and lables in correct order
    cm = confusion_matrix(y_true, y_pred)
    #classes = sorted(list(set(y_true).intersection(set(y_pred))))
    classes = sorted(list(set(y_true).union(set(y_pred))))

    fig, ax = make_fig_ax()

    ax.set_title(title)

    # create the colorbar, not really needed but everyones got 'em
    mappable = ax.imshow(cm, interpolation='nearest', cmap=cmap)
    #fig.colorbar(mappable)

    # set x and y ticks to labels
    tick_marks = range(len(classes))
    ax.set_xticks(tick_marks)
    ax.set_xticklabels(classes, rotation='vertical', fontsize=18)

    ax.set_yticks(tick_marks)
    ax.set_yticklabels(classes, rotation='vertical', fontsize=18)

    # draw number in the boxes
    fmt = '.2f' if normalize else 'd'
    thresh = cm.max() / 2.
    for i, j in itertools.product(range(cm.shape[0]), range(cm.shape[1])):
        ax.text(j, i, format(cm[i, j], fmt),
                horizontalalignment="center",
                color="white" if cm[i, j] > thresh else "black")

    # plots the stats
    plot_stats(fig, stats)

    ax.set_ylabel('True label')
    ax.set_xlabel('Predicted label')
    fig.savefig(savepath, dpi=DPI, bbox_inches='tight')

@ipynb_maker
def plot_residuals_histogram(y_true, y_pred, savepath,
                             stats, title='residuals histogram', label='residuals'):

    # make fig and ax, use x_align when placing text so things don't overlap
    x_align = 0.64
    fig, ax = make_fig_ax(x_align=x_align)

    #ax.set_title(title)
    # do the actual plotting
    residuals = y_true - y_pred

    #Output residuals data and stats to spreadsheet
    split = savepath.split('/')
    pathlist = split[0:len(split)-1]
    path = ''
    for p in pathlist:
        if p != '':
            path += '/'+str(p)
    savepath_parse = savepath.split('/')[-1].split('.png')[0]
    pd.DataFrame(residuals).describe().to_csv(path+'/'+savepath_parse+'_'+'residual_statistics.csv')
    pd.DataFrame(residuals).to_csv(path+'/'+savepath_parse+'_'+'residuals.csv')

    #Get num_bins using smarter method
    num_bins = get_histogram_bins(y_df=residuals)
    ax.hist(residuals, bins=num_bins, color='b', edgecolor='k')

    # normal text stuff
    ax.set_xlabel('Value of '+label, fontsize=16)
    ax.set_ylabel('Number of occurences', fontsize=16)

    # make y axis ints, because it is discrete
    #ax.yaxis.set_major_locator(MaxNLocator(integer=True))

    plot_stats(fig, stats, x_align=x_align, y_align=0.90)
    plot_stats(fig, pd.DataFrame(residuals).describe().to_dict()[0], x_align=x_align, y_align=0.60)

    fig.savefig(savepath, dpi=DPI, bbox_inches='tight')

@ipynb_maker
def plot_target_histogram(y_df, savepath, title='target histogram', label='target values'):

    # make fig and ax, use x_align when placing text so things don't overlap
    x_align = 0.70
    fig, ax = make_fig_ax(aspect_ratio=0.5, x_align=x_align)

    #ax.set_title(title)

    #Get num_bins using smarter method
    num_bins = get_histogram_bins(y_df=y_df)

    # do the actual plotting
    ax.hist(y_df, bins=num_bins, color='b', edgecolor='k')#, histtype='stepfilled')

    # normal text stuff
    ax.set_xlabel('Value of '+label, fontsize=16)
    ax.set_ylabel('Number of occurences', fontsize=16)

    # make y axis ints, because it is discrete
    #ax.yaxis.set_major_locator(MaxNLocator(integer=True))


    plot_stats(fig, dict(y_df.describe()), x_align=x_align, y_align=0.90, fontsize=14)
    # Save input data stats to csv
    savepath_parse = savepath.split('target_histogram.png')[0]
    y_df.describe().to_csv(savepath_parse+'/''input_data_statistics.csv')

    fig.savefig(savepath, dpi=DPI, bbox_inches='tight')

@ipynb_maker
def plot_predicted_vs_true(train_quad, test_quad, outdir, label):
    filenames = list()
    y_train_true, y_train_pred, train_metrics, train_groups = train_quad
    y_test_true, y_test_pred, test_metrics, test_groups = test_quad

    # make diagonal line from absolute min to absolute max of any data point
    # using round because Ryan did - but won't that ruin small numbers??? TODO this
    max1 = round(max(y_train_true.max(), y_train_pred.max(),
               y_test_true.max(), y_test_pred.max()))
    min1 = round(min(y_train_true.min(), y_train_pred.min(),
               y_test_true.min(), y_test_pred.min()))

    for y_true, y_pred, stats, groups, title_addon in \
            (train_quad+('train',), test_quad+('test',)):

        # make fig and ax, use x_align when placing text so things don't overlap
        x_align=0.64
        fig, ax = make_fig_ax(x_align=x_align)

        # set tick labels
        # notice that we use the same max and min for all three. Don't
        # calculate those inside the loop, because all the should be on the same scale and axis
        _set_tick_labels(ax, max1, min1)
        make_axis_same(ax, max1, min1)

        # plot diagonal line
        ax.plot([min1, max1], [min1, max1], 'k--', lw=2, zorder=1)

        # do the actual plotting
        if groups is None:
            ax.scatter(y_true, y_pred, color='blue', edgecolors='black', s=100, zorder=2, alpha=0.7)
        else:
            handles = dict()
            unique_groups = np.unique(np.concatenate((train_groups, test_groups), axis=0))
            log.debug(' '*12 + 'unique groups: ' +str(list(unique_groups)))
            for groupcount, group in enumerate(unique_groups):
                colors = ['blue', 'red', 'green', 'purple', 'orange', 'black', 'yellow']
                shapes = []
                mask = groups == group
                log.debug(' '*12 + f'{group} group_percent = {np.count_nonzero(mask) / len(groups)}')
                handles[group] = ax.scatter(y_true[mask], y_pred[mask], label=group, color=colors[groupcount], s=100, alpha=0.7)
            ax.legend(handles.values(), handles.keys(), loc='lower right', fontsize=12)

        # set axis labels
        ax.set_xlabel('True '+label, fontsize=16)
        ax.set_ylabel('Predicted '+label, fontsize=16)

        plot_stats(fig, stats, x_align=x_align, y_align=0.90)

        filename = 'predicted_vs_true_'+ title_addon + '.png'
        filenames.append(filename)
        fig.savefig(join(outdir, filename), dpi=DPI, bbox_inches='tight')

    return filenames

def plot_scatter(x, y, savepath, groups=None, xlabel='x', ylabel='y', label='target data'):
    # Set image aspect ratio:
    fig, ax = make_fig_ax()

    # set tick labels
<<<<<<< HEAD
    max_tick_x = round(max(x))
    min_tick_x = round(min(x))
    max_tick_y = round(max(y))
    min_tick_y = round(min(y))

    #divisor_y = get_divisor(max(y), min(y))
    #max_tick_y = round_up(max(y), divisor_y)
    #min_tick_y = round_down(min(y), divisor_y)
=======
    max_tick_x = max(x)
    min_tick_x = min(x)

    divisor_y = get_divisor(max(y), min(y))
    max_tick_y = max(y)
    min_tick_y = min(y)
>>>>>>> eaaf37a0
    _set_tick_labels_different(ax, max_tick_x, min_tick_x, max_tick_y, min_tick_y)

    if groups is None:
        ax.scatter(x, y, c='b', edgecolor='darkblue', zorder=2, s=100, alpha=0.7)
    else:
        for groupcount, group in enumerate(np.unique(groups)):
            colors = ['blue', 'red', 'green', 'purple', 'orange', 'black', 'yellow']
            shapes = []
            mask = groups == group
            ax.scatter(x[mask], y[mask], label=group, color=colors[groupcount], s=100, alpha=0.7)

    ax.set_xlabel(xlabel, fontsize=16)
    ax.set_ylabel('Value of '+label, fontsize=16)
    fig.savefig(savepath, dpi=DPI, bbox_inches='tight')

@ipynb_maker
def plot_best_worst_split(y_true, best_run, worst_run, savepath,
                          title='Best Worst Overlay', label='target_value'):

    # make fig and ax, use x_align when placing text so things don't overlap
    x_align = 0.64
    fig, ax = make_fig_ax(x_align=x_align)

<<<<<<< HEAD
    maxx = round(max(y_true)) # TODO is round the right thing here?
    minn = round(min(y_true))
=======
    maxx = max(y_true)
    minn = min(y_true)
>>>>>>> eaaf37a0
    ax.plot([minn, maxx], [minn, maxx], 'k--', lw=2, zorder=1)

    # set tick labels
    _set_tick_labels(ax, maxx, minn)

    # do the actual plotting
    ax.scatter(best_run['y_test_true'],  best_run['y_test_pred'],  c='red',
               alpha=0.7, label='best',  edgecolor='darkred',  zorder=2, s=100)
    ax.scatter(worst_run['y_test_true'], worst_run['y_test_pred'], c='blue',
               alpha=0.7, label='worst', edgecolor='darkblue', zorder=3, s=80)

    # set axis labels
    ax.set_xlabel('True '+label, fontsize=16)
    ax.set_ylabel('Predicted '+label, fontsize=16)

    #font_dict = {'size'   : 10, 'family' : 'sans-serif'}

    # Duplicate the stats dicts with an additional label
    best_stats = OrderedDict([('Best Run', None)])
    best_stats.update(best_run['test_metrics'])
    worst_stats = OrderedDict([('worst Run', None)])
    worst_stats.update(worst_run['test_metrics'])

    plot_stats(fig, best_stats, x_align=x_align, y_align=0.90)
    plot_stats(fig, worst_stats, x_align=x_align, y_align=0.60)

    fig.savefig(savepath, dpi=DPI, bbox_inches='tight')

@ipynb_maker
def plot_best_worst_per_point(y_true, y_pred_list, savepath, metrics_dict,
                              avg_stats, title='best worst per point', label='target_value'):
    worsts = []
    bests = []
    new_y_true = []
    for yt, y_pred in zip(y_true, y_pred_list):
        if len(y_pred) == 0 or np.nan in y_pred_list or yt == np.nan:
            continue
        worsts.append(max(y_pred, key=lambda yp: abs(yp-yt)))
        bests.append( min(y_pred, key=lambda yp: abs(yp-yt)))
        new_y_true.append(yt)

    worst_stats = OrderedDict([('Worst combined:', None)])
    best_stats = OrderedDict([('Best combined:', None)])
    for name, (_, func) in metrics_dict.items():
        worst_stats[name] = func(new_y_true, worsts)
        best_stats[name] = func(new_y_true, bests)

    # make fig and ax, use x_align when placing text so things don't overlap
    x_align = 15.5/24 #mmm yum
    fig, ax = make_fig_ax(x_align=x_align)

    # gather max and min
    all_vals = [val for val in worsts+bests if val is not None]
    max1 = round(max(y_true))
    min1 = round(min(y_true))

    # draw dashed horizontal line
    ax.plot([min1, max1], [min1, max1], 'k--', lw=2, zorder=1)

    # set axis labels
    ax.set_xlabel('True '+label, fontsize=16)
    ax.set_ylabel('Predicted '+label, fontsize=16)

    # set tick labels
<<<<<<< HEAD
    #maxx = max((max(bests), max(worsts), max(new_y_true)))
    #minn = min((min(bests), min(worsts), min(new_y_true)))
    maxx = round(max(new_y_true))
    minn = round(min(new_y_true))
=======
    maxx, minn = recursive_max_and_min([bests, worsts, new_y_true])
>>>>>>> eaaf37a0
    _set_tick_labels(ax, maxx, minn)

    ax.scatter(new_y_true, bests,  c='red',  alpha=0.7, label='best',
               edgecolor='darkred',  zorder=2, s=100)
    ax.scatter(new_y_true, worsts, c='blue', alpha=0.7, label='worst',
               edgecolor='darkblue', zorder=3, s=80)

    plot_stats(fig, avg_stats, x_align=x_align, y_align=0.51, fontsize=10)
    plot_stats(fig, worst_stats, x_align=x_align, y_align=0.73, fontsize=10)
    plot_stats(fig, best_stats, x_align=x_align, y_align=0.95, fontsize=10)

    fig.savefig(savepath, dpi=DPI, bbox_inches='tight')

@ipynb_maker
def plot_predicted_vs_true_bars(y_true, y_pred_list, avg_stats,
                                savepath, title='best worst with bars', label='target_value'):
    " EVERYTHING MUST BE ARRAYS DONT GIVE ME DEM DF "
    means = [nice_mean(y_pred) for y_pred in y_pred_list]
    standard_error_means = [nice_std(y_pred)/np.sqrt(len(y_pred))
                            for y_pred in y_pred_list]
    standard_errors = [nice_std(y_pred) for y_pred in y_pred_list]
    
    # make fig and ax, use x_align when placing text so things don't overlap
    x_align = 0.64
    fig, ax = make_fig_ax(x_align=x_align)

    # gather max and min
    max1 = max(np.nanmax(y_true), np.nanmax(means))
    min1 = min(np.nanmin(y_true), np.nanmin(means))

    # draw dashed horizontal line
    ax.plot([min1, max1], [min1, max1], 'k--', lw=2, zorder=1)

    # set axis labels
    ax.set_xlabel('True '+label, fontsize=16)
    ax.set_ylabel('Predicted '+label, fontsize=16)

    # set tick labels
<<<<<<< HEAD
    maxx = round(max((max(means), max(y_true))))
    minn = round(min((min(means), min(y_true))))
=======
    maxx, minn = recursive_max_and_min([means, y_true])
>>>>>>> eaaf37a0
    _set_tick_labels(ax, maxx, minn)

    ax.errorbar(y_true, means, yerr=standard_errors, fmt='o', markerfacecolor='blue', markeredgecolor='black', markersize=10,
                alpha=0.7, capsize=3)

    plot_stats(fig, avg_stats, x_align=x_align, y_align=0.90)

    fig.savefig(savepath, dpi=DPI, bbox_inches='tight')

def plot_1d_heatmap(xs, heats, savepath, xlabel='x', heatlabel='heats'):
    fig, ax = make_fig_ax()
    ax.bar(xs, heats)
    ax.set_xlabel(xlabel)
    ax.set_ylabel(heatlabel)

    fig.savefig(savepath, dpi=DPI, bbox_inches='tight')


def plot_2d_heatmap(xs, ys, heats, savepath,
                    xlabel='x', ylabel='y', heatlabel='heat'):
    fig, ax = make_fig_ax()
    scat = ax.scatter(xs, ys, c=heats) # marker='o', lw=0, s=20, cmap=cm.plasma
    ax.set_xlabel(xlabel)
    ax.set_ylabel(ylabel)
    cb = fig.colorbar(scat)
    cb.set_label(heatlabel)

    fig.savefig(savepath, dpi=DPI, bbox_inches='tight')

def plot_3d_heatmap(xs, ys, zs, heats, savepath,
                    xlabel='x', ylabel='y', zlabel='z', heatlabel='heat'):
    # this import has side effects, needed for 3d plots:
    from mpl_toolkits.mplot3d import Axes3D
    # Set image aspect ratio:
    # (eeds to be wide enough or plot will shrink really skinny)
    w, h = figaspect(0.6)
    fig = Figure(figsize=(w,h))
    FigureCanvas(fig) # modifies fig in place
    ax = fig.add_subplot(111, projection='3d')

    scat = ax.scatter(xs, ys, zs, c=heats)
    ax.set_xlabel(xlabel)
    ax.set_ylabel(ylabel)
    ax.set_zlabel(zlabel)
    cb = fig.colorbar(scat)
    cb.set_label(heatlabel)

    fig.savefig(savepath, dpi=DPI, bbox_inches='tight')

    def animate(i):
        ax.view_init(elev=10., azim=i)
        return [fig]
    anim = FuncAnimation(fig, animate, frames=range(0,90,5), blit=True)
    #anim.save(savepath+'.mp4', fps=5, extra_args=['-vcodec', 'libx264'])
    anim.save(savepath+'.gif', fps=5, dpi=80, writer='imagemagick')

def plot_sample_learning_curve(model, X, y, scoring, savepath='data_learning_curve.png'):

    train_sizes = np.linspace(0.1, 1.0, 20)
    train_sizes, train_scores, valid_scores = learning_curve(model, X, y, train_sizes=train_sizes, scoring=scoring,
                                                             cv=RepeatedKFold(n_splits=5, n_repeats=5))
    mean_train_scores = np.mean(train_scores, axis=1)
    mean_test_scores = np.mean(valid_scores, axis=1)
    train_scores_stdev = np.std(train_scores, axis=1)
    test_scores_stdev = np.std(valid_scores, axis=1)

    # Set image aspect ratio (do custom for learning curve):
    w, h = figaspect(0.75)
    fig = Figure(figsize=(w,h))
    FigureCanvas(fig)
    gs = plt.GridSpec(1, 1)
    ax = fig.add_subplot(gs[0:, 0:])

    # set tick labels
    max_x = max(train_sizes)
    min_x = min(train_sizes)

    max_y, min_y = recursive_max_and_min([
        mean_train_scores,
        mean_train_scores + train_scores_stdev,
        mean_train_scores - train_scores_stdev,
        mean_test_scores,
        mean_test_scores + test_scores_stdev,
        mean_test_scores - test_scores_stdev,
        ])

    _set_tick_labels_different(ax, max_x, min_x, max_y, min_y)


    # plot and collect handles h1 and h2 for making legend
    h1 = ax.plot(train_sizes, mean_train_scores, '-o', color='blue', markersize=10, alpha=0.7)[0]
    ax.fill_between(train_sizes, mean_train_scores-train_scores_stdev, mean_train_scores+train_scores_stdev,
                     alpha=0.1, color='blue')
    h2 = ax.plot(train_sizes, mean_test_scores, '-o', color='red', markersize=10, alpha=0.7)[0]
    ax.fill_between(train_sizes, mean_test_scores-test_scores_stdev, mean_test_scores+test_scores_stdev,
                     alpha=0.1, color='red')
    ax.legend([h1, h2], ['train score', 'test score'], loc='lower right', fontsize=12)
    ax.set_xlabel('Number of data points', fontsize=16)
    scoring_name = scoring._score_func.__name__
    scoring_name_nice = ''
    for s in scoring_name.split('_'):
        scoring_name_nice += s + ' '
    ax.set_ylabel(scoring_name_nice, fontsize=16)

    fig.savefig(savepath, dpi=DPI, bbox_inches='tight')

def plot_feature_learning_curve(model, X, y, scoring=None, savepath='feature_learning_curve.png'):
    X = np.array(X)
    y = np.array(y).reshape(-1, 1)

    # Need to revisit how the averaging stats are done over CV steps
    train_means = list()
    train_stds = list()
    test_means = list()
    test_stds = list()
    num_features = X.shape[1]
    feature_list = [f+1 for f in range(num_features)]
    for feature in range(num_features):
        rfe = RFE(estimator=model, n_features_to_select=feature+1, step=1)
        Xnew = rfe.fit_transform(X,y)
        Xnew = pd.DataFrame(Xnew)
        ranking_list = list(rfe.ranking_)
        top_features = list()
        for i, ranking in enumerate(ranking_list):
            if ranking == 1:
                top_features.append(i)
        # Lame transform here but it works
        df_dict = dict()
        for feature in top_features:
            df_dict[feature] = Xnew[feature]
        Xnew = pd.DataFrame(df_dict)
        Xnew = np.array(Xnew)
        # Now do KFoldCV on model containing feature number of features
        rkf = RepeatedKFold(n_splits=5, n_repeats=5)
        cv_number=1
        train_scores = dict()
        test_scores = dict()
        for trains, tests in rkf.split(Xnew, y):
            model = model.fit(Xnew[trains], y[trains])
            train_vals = model.predict(Xnew[trains])
            test_vals = model.predict(Xnew[tests])
            train_scores[cv_number] = scoring._score_func(train_vals, y[trains])
            test_scores[cv_number] = scoring._score_func(test_vals, y[tests])
            cv_number += 1
        train_means.append(np.mean(list(train_scores.values())))
        train_stds.append(np.std(list(train_scores.values())))
        test_means.append(np.mean(list(test_scores.values())))
        test_stds.append(np.std(list(test_scores.values())))    

    #try:
    #    rfe = RFECV(estimator=model, step=1, cv=RepeatedKFold(n_splits=5, n_repeats=5), scoring=scoring)
    #    rfe = rfe.fit(X, y)
    #except AttributeError:
    #    print('Feature learning curve is made using recursive feature elimination, which requires a sklearn model with'
    #          'either a coef_ or feature_importances_ attribute. For regression tasks, use one of: LinearRegression, SVR,'
    #          'Lasso, or RandomForestRegressor')

    # Set image aspect ratio (do custom for learning curve):
    w, h = figaspect(0.75)
    fig = Figure(figsize=(w,h))
    FigureCanvas(fig)
    gs = plt.GridSpec(1, 1)
    ax = fig.add_subplot(gs[0:, 0:])

    max_x = max(feature_list)
    min_x = min(feature_list)
    max_y, min_y = recursive_max_and_min([
        train_means,
        np.array(train_means) - np.array(train_stds),
        np.array(train_means) + np.array(train_stds),
        test_means,
        np.array(test_means)-np.array(test_stds),
        np.array(test_means)+np.array(test_stds),
        ])

    _set_tick_labels_different(ax, max_x, min_x, max_y, min_y)
    ax.set_xlabel('Number of features selected', fontsize=16)
    scoring_name = scoring._score_func.__name__
    scoring_name_nice = ''
    for s in scoring_name.split('_'):
        scoring_name_nice += s + ' '
    ax.set_ylabel(scoring_name_nice, fontsize=16)

    """
    features = range(len(rfe.grid_scores_))
    scores = rfe.grid_scores_    
    """

    #h1 = ax.plot(features, scores, '-o', color='blue', markersize=10, alpha=0.7)[0]

    h1 = ax.plot(feature_list, train_means, '-o', color='blue', markersize=10, alpha=0.7)[0]
    ax.fill_between(feature_list, np.array(train_means)-np.array(train_stds), np.array(train_means)+np.array(train_stds),
                    alpha=0.1, color='blue')
    h2 = ax.plot(feature_list, test_means, '-o', color='red', markersize=10, alpha=0.7)[0]
    ax.fill_between(feature_list, np.array(test_means)-np.array(test_stds), np.array(test_means)+np.array(test_stds),
                    alpha=0.1, color='red')
    ax.legend([h1, h2], ['train score', 'test score'], loc='lower right', fontsize=12)

    #ax.legend([h1], ['test score'], loc='upper right', fontsize=12)

    fig.savefig(savepath, dpi=DPI, bbox_to_inches='tight')

### Helpers:

def get_histogram_bins(y_df):
    bin_dividers = np.linspace(y_df.shape[0], 0.05*y_df.shape[0], y_df.shape[0])
    bin_list = list()
    try:
        for divider in bin_dividers:
            if divider == 0:
                continue
            bins = int((y_df.shape[0])/divider)
            if bins < y_df.shape[0]/2:
                bin_list.append(bins)
    except:
        num_bins = 10
    if len(bin_list) > 0:
        num_bins = max(bin_list)
    else:
        num_bins = 10
    return num_bins

def stat_to_string(name, value):
    " Stringifies the name value pair for display within a plot "
    if name in nice_names:
        name = nice_names[name]
    else:
        name = name.replace('_', ' ')

    # has a name only
    if not value:
        return name
    # has a mean and std
    if isinstance(value, tuple):
        mean, std = value
        return f'{name}:' + '\n\t' + f'{mean:.3f}' + r'$\pm$' + f'{std:.3f}'
    # has a name and value only
    if isinstance(value, int) or (isinstance(value, float) and value%1 == 0):
        return f'{name}: {int(value)}'
    if isinstance(value, float):
        return f'{name}: {value:.3f}'
    return f'{name}: {value}' # probably a string

def plot_stats(fig, stats, x_align=0.65, y_align=0.90, font_dict=dict(), fontsize=14):
    """
    Print stats onto the image
    Goes off screen if they are too long or too many in number
    """

    stat_str = '\n'.join(stat_to_string(name, value)
                           for name,value in stats.items())

    fig.text(x_align, y_align, stat_str,
             verticalalignment='top', wrap=True, fontdict=font_dict, fontproperties=FontProperties(size=fontsize))

def make_fig_ax(aspect_ratio=0.5, x_align=0.65):
    """
    Using Object Oriented interface from
    https://matplotlib.org/gallery/api/agg_oo_sgskip.html
    """
    # Set image aspect ratio:
    w, h = figaspect(aspect_ratio)
    fig = Figure(figsize=(w,h))
    FigureCanvas(fig)

    # Set custom positioning, see this guide for more details:
    # https://python4astronomers.github.io/plotting/advanced.html
    left   = 0.10
    bottom = 0.15
    right  = 0.01
    top    = 0.05
    width = x_align - left - right
    height = 1 - bottom - top
    ax = fig.add_axes((left, bottom, width, height), frameon=True)
    fig.set_tight_layout(False)
    
    return fig, ax

def make_fig_ax_square(aspect='equal', aspect_ratio=1):
    """
    Using Object Oriented interface from
    https://matplotlib.org/gallery/api/agg_oo_sgskip.html
    """
    # Set image aspect ratio:
    w, h = figaspect(aspect_ratio)
    fig = Figure(figsize=(w,h))
    FigureCanvas(fig)
    ax = fig.add_subplot(111, aspect=aspect)

    return fig, ax


def nice_mean(ls):
    " Returns NaN for empty list "
    if len(ls) > 0:
        return np.mean(ls)
    return np.nan

def nice_std(ls):
    " Returns NaN for empty list "
    if len(ls) > 0:
        return np.std(ls)
    return np.nan

def round_down(num, divisor):
    return num - (num%divisor)

def round_up(num, divisor):
    return float(math.ceil(num / divisor)) * divisor

def get_divisor(high, low):
    delta = high-low
    divisor = 10
    if delta > 1000:
        divisor = 100
    if delta < 1000:
        if delta > 100:
            divisor = 10
        if delta < 100:
            if delta > 10:
                divisor = 1
            if delta < 10:
                if delta > 1:
                    divisor = 0.1
                if delta < 1:
                    if delta > 0.01:
                        divisor = 0.001
                else:
                    divisor = 0.001
    return divisor


# Credit: https://www.linkedin.com/pulse/ask-recursion-during-coding-interviews-identify-good-talent-veteanu/
# not used yet, should be used to refactor some of the min and max bits
def recursive_max(array):
    return max(
        recursive_max(e) if isinstance(e, Iterable) else e
        for e in array
    )

def recursive_min(array):
    return min(
        recursive_min(e) if isinstance(e, Iterable) else e
        for e in array
    )

def recursive_max_and_min(array):
    return recursive_max(array), recursive_min(array)

def _set_tick_labels(ax, maxx, minn):
    " sets x and y to the same range "
    _set_tick_labels_different(ax, maxx, minn, maxx, minn) # I love it when this happens

def _set_tick_labels_different(ax, max_tick_x, min_tick_x, max_tick_y, min_tick_y):
    " Use this when X and y are over completely diffent ranges. "

    tickvals_x = nice_range(min_tick_x, max_tick_x)
    tickvals_y = nice_range(min_tick_y, max_tick_y)

    ax.set_xticks(ticks=tickvals_x)
    ax.set_yticks(ticks=tickvals_y)

    ticklabels_x = [str(tick) for tick in tickvals_x]
    ticklabels_y = [str(tick) for tick in tickvals_y]

    ax.set_xticklabels(labels=ticklabels_x, fontsize=14)
    ax.set_yticklabels(labels=ticklabels_y, fontsize=14)
<|MERGE_RESOLUTION|>--- conflicted
+++ resolved
@@ -223,7 +223,6 @@
         # notice that we use the same max and min for all three. Don't
         # calculate those inside the loop, because all the should be on the same scale and axis
         _set_tick_labels(ax, max1, min1)
-        make_axis_same(ax, max1, min1)
 
         # plot diagonal line
         ax.plot([min1, max1], [min1, max1], 'k--', lw=2, zorder=1)
@@ -260,7 +259,6 @@
     fig, ax = make_fig_ax()
 
     # set tick labels
-<<<<<<< HEAD
     max_tick_x = round(max(x))
     min_tick_x = round(min(x))
     max_tick_y = round(max(y))
@@ -269,14 +267,6 @@
     #divisor_y = get_divisor(max(y), min(y))
     #max_tick_y = round_up(max(y), divisor_y)
     #min_tick_y = round_down(min(y), divisor_y)
-=======
-    max_tick_x = max(x)
-    min_tick_x = min(x)
-
-    divisor_y = get_divisor(max(y), min(y))
-    max_tick_y = max(y)
-    min_tick_y = min(y)
->>>>>>> eaaf37a0
     _set_tick_labels_different(ax, max_tick_x, min_tick_x, max_tick_y, min_tick_y)
 
     if groups is None:
@@ -300,13 +290,8 @@
     x_align = 0.64
     fig, ax = make_fig_ax(x_align=x_align)
 
-<<<<<<< HEAD
     maxx = round(max(y_true)) # TODO is round the right thing here?
     minn = round(min(y_true))
-=======
-    maxx = max(y_true)
-    minn = min(y_true)
->>>>>>> eaaf37a0
     ax.plot([minn, maxx], [minn, maxx], 'k--', lw=2, zorder=1)
 
     # set tick labels
@@ -371,14 +356,11 @@
     ax.set_ylabel('Predicted '+label, fontsize=16)
 
     # set tick labels
-<<<<<<< HEAD
     #maxx = max((max(bests), max(worsts), max(new_y_true)))
     #minn = min((min(bests), min(worsts), min(new_y_true)))
-    maxx = round(max(new_y_true))
-    minn = round(min(new_y_true))
-=======
+    #maxx = round(max(new_y_true))
+    #minn = round(min(new_y_true))
     maxx, minn = recursive_max_and_min([bests, worsts, new_y_true])
->>>>>>> eaaf37a0
     _set_tick_labels(ax, maxx, minn)
 
     ax.scatter(new_y_true, bests,  c='red',  alpha=0.7, label='best',
@@ -417,12 +399,7 @@
     ax.set_ylabel('Predicted '+label, fontsize=16)
 
     # set tick labels
-<<<<<<< HEAD
-    maxx = round(max((max(means), max(y_true))))
-    minn = round(min((min(means), min(y_true))))
-=======
     maxx, minn = recursive_max_and_min([means, y_true])
->>>>>>> eaaf37a0
     _set_tick_labels(ax, maxx, minn)
 
     ax.errorbar(y_true, means, yerr=standard_errors, fmt='o', markerfacecolor='blue', markeredgecolor='black', markersize=10,
@@ -714,6 +691,15 @@
 
     return fig, ax
 
+def make_axis_same(ax, max1, min1):
+    # fix up dem axis
+    if max1 - min1 > 5:
+        step = (int(max1) - int(min1)) // 3
+        ticks = range(int(min1), int(max1)+step, step)
+    else:
+        ticks = np.linspace(min1, max1, 5)
+    ax.set_xticks(ticks)
+    ax.set_yticks(ticks)
 
 def nice_mean(ls):
     " Returns NaN for empty list "
